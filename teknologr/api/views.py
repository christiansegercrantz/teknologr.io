from django.shortcuts import render, get_object_or_404
from rest_framework import viewsets
from api.serializers import *
from rest_framework.decorators import api_view
from rest_framework.response import Response
<<<<<<< HEAD
from members.models import GroupMembership, Member, Group
from api.ldap import LDAPAccountManager
from ldap import LDAPError
from api.bill import BILLAccountManager, BILLException
=======
import json
>>>>>>> 6c4e1f60

# Create your views here.

# ViewSets define the view behavior.

# Members


class MemberViewSet(viewsets.ModelViewSet):
    queryset = Member.objects.all()
    serializer_class = MemberSerializer


# Groups

class GroupViewSet(viewsets.ModelViewSet):
    queryset = Group.objects.all()
    serializer_class = GroupSerializer


class GroupTypeViewSet(viewsets.ModelViewSet):
    queryset = GroupType.objects.all()
    serializer_class = GroupTypeSerializer


class GroupMembershipViewSet(viewsets.ModelViewSet):
    queryset = GroupMembership.objects.all()
    serializer_class = GroupMembershipSerializer


@api_view(['POST'])
def memberListSave(request):
<<<<<<< HEAD
=======
    from members.models import GroupMembership, Member, Group

>>>>>>> 6c4e1f60
    gid = request.data.get('group')
    members = request.data.get('member').strip("|").split("|")

    for mid in members:
        # get_or_create is used to ignore duplicates
        GroupMembership.objects.get_or_create(member_id=int(mid), group_id=int(gid))

    return Response(status=200)


# Functionaries

class FunctionaryViewSet(viewsets.ModelViewSet):
    queryset = Functionary.objects.all()
    serializer_class = FunctionarySerializer


class FunctionaryTypeViewSet(viewsets.ModelViewSet):
    queryset = FunctionaryType.objects.all()
    serializer_class = FunctionaryTypeSerializer


# Decorations

class DecorationViewSet(viewsets.ModelViewSet):
    queryset = Decoration.objects.all()
    serializer_class = DecorationSerializer


class DecorationOwnershipViewSet(viewsets.ModelViewSet):
    queryset = DecorationOwnership.objects.all()
    serializer_class = DecorationOwnershipSerializer


# MemberTypes

class MemberTypeViewSet(viewsets.ModelViewSet):
    queryset = MemberType.objects.all()
    serializer_class = MemberTypeSerializer

<<<<<<< HEAD

# User accounts

@api_view(['POST'])
def create_accounts(request):
    # Create LDAP and BILL accounts for given user
    member_id = request.data.get('member_id')
    member = get_object_or_404(Member, id=member_id)
    username = request.data.get('username')
    password = request.data.get('password')
    error = None
    with LDAPAccountManager() as lm:
        try:
            lm.add_account(member, username, password)

        except LDAPError as e:
            # TODO: if LDAP account already exists, try to create BILL acc?
            return Response({"LDAP": str(e)}, status=400)

    with BILLAccountManager() as bm:
        try:
            bill_code = bm.create_bill_account(username)
        except BILLException as e:
            return Response({"BILL": str(e)}, status=400)

    # Store account details
    member.username = username
    member.bill_code = bill_code
    member.save()

    # TODO: Send mail to user to notify about new accounts?

    return Response(status=200)


@api_view(['POST'])
def delete_accounts(request):
    # Delete BILL and LDAP accounts for a given user
    member_id = request.data.get('member_id')
    member = get_object_or_404(Member, id=member_id)

    with LDAPAccountManager() as lm:
        try:
            lm.delete_account(member.username)
        except LDAPError as e:
            return Response(str(e), status=400)

    bm = BILLAccountManager()
    try:
        bm.delete_bill_account(member.bill_code)
    except BILLException as e:
        return Response({"BILL": str(e)}, status=400)

    # Delete account information from user in db
    member.username = None
    member.bill_code = None
    member.save()

    return Response(status=200)


@api_view(['POST'])
def change_password(request):
    member_id = request.data.get('member_id')
    member = get_object_or_404(Member, id=member_id)
    password = request.data.get('password')

    with LDAPAccountManager() as lm:
        try:
            lm.change_password(member.username, password)
        except LDAPError as e:
            return Response(str(e), status=400)

    return Response(status=200)


@api_view(['GET'])
def get_account_info(request, member_id):
    member = get_object_or_404(Member, id=member_id)
    result = {}
    with LDAPAccountManager() as lm:
        try:
            result['LDAP'] = {'username': member.username, 'groups': lm.get_ldap_groups(member.username)}
        except LDAPError as e:
            return Response(str(e), status=400)
    bm = BILLAccountManager()
    try:
        result['BILL'] = bm.get_bill_info(member.bill_code)
    except BILLException as e:
        return Response(str(e), status=400)

    return Response(result, status=200)
=======
# JSON API:s


@api_view(['GET'])
def memberTypesForMember(request, mode, query):

    if mode == 'username':
        member = Member.objects.get(username=query)
    elif mode == 'studynumber':
        member = Member.objects.get(student_id=query)
    else:
        return Response(stauts=400)

    if not member:
        return Response(status=404)

    membertypes = []

    for e in MemberType.objects.filter(member=member):
        membertypes.append((e.type, str(e.begin_date), str(e.end_date)))

    data = json.dumps({
        "given_names": member.given_names.split(),
        "surname": member.surname,
        "nickname": member.nickname,
        "preferred_name": member.preferred_name,
        "membertypes": membertypes
        }
    )

    return Response(data, status=200)
>>>>>>> 6c4e1f60
<|MERGE_RESOLUTION|>--- conflicted
+++ resolved
@@ -3,14 +3,11 @@
 from api.serializers import *
 from rest_framework.decorators import api_view
 from rest_framework.response import Response
-<<<<<<< HEAD
 from members.models import GroupMembership, Member, Group
 from api.ldap import LDAPAccountManager
 from ldap import LDAPError
 from api.bill import BILLAccountManager, BILLException
-=======
 import json
->>>>>>> 6c4e1f60
 
 # Create your views here.
 
@@ -43,11 +40,6 @@
 
 @api_view(['POST'])
 def memberListSave(request):
-<<<<<<< HEAD
-=======
-    from members.models import GroupMembership, Member, Group
-
->>>>>>> 6c4e1f60
     gid = request.data.get('group')
     members = request.data.get('member').strip("|").split("|")
 
@@ -88,7 +80,6 @@
     queryset = MemberType.objects.all()
     serializer_class = MemberTypeSerializer
 
-<<<<<<< HEAD
 
 # User accounts
 
@@ -181,7 +172,8 @@
         return Response(str(e), status=400)
 
     return Response(result, status=200)
-=======
+
+
 # JSON API:s
 
 
@@ -212,5 +204,4 @@
         }
     )
 
-    return Response(data, status=200)
->>>>>>> 6c4e1f60
+    return Response(data, status=200)