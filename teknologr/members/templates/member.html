{% extends "base.html" %}
{% load staticfiles %}

{% block main %}
<div class="container-fluid">
  <h1 class="page-header">
    {{member.full_name}}
    <a href="/api/members/{{member.id}}/" class="btn btn-outline-dark float-right">API länk</a>
    <a href="/api/htkdump/{{member.id}}" class="btn btn-outline-dark float-right">HTK dump</a>
  </h1>
  {% if result %}
  	<div class="row">
      {% if result == 'success' %}
        <div class="col-md-12 alert alert-success" role="alert"> <strong>Ändringarna sparade</strong> </div>
      {% else %}
        <div class="col-md-12 alert alert-danger" role="alert"> <strong>Ett fel uppstod, kontrollera fälten</strong> </div>
      {% endif %}
    </div>
  {% endif %}
<div class="row form-group">
  <div class="col-md-8">
    <form id="memberform" autocomplete="off" role ="form" action="/admin/members/{{member.id}}/" method="post">
    {% csrf_token %}
    <div class="row form-group">
      <div class="col-md-5">
        <label for="{{form.given_names.id_for_label}}">Förnamn</label>
        {%if form.given_names.errors %}<div class="alert alert-danger">{{form.given_names.errors}}</div>{%endif%}
        {{form.given_names}}
      </div>
      <div class="col-md-3">
        <label for="{{form.preferred_name.id_for_label}}">Tilltalsnamn</label>
        {%if form.preferred_name.errors %}<div class="alert alert-danger">{{form.preferred_name.errors}}</div>{%endif%}
        {{form.preferred_name}}
      </div>
      <div class="col-md-4">
        <label for="{{form.surname.id_for_label}}">Efternamn</label>
        {%if form.surname.errors %}<div class="alert alert-danger">{{form.surname.errors}}</div>{%endif%}
        {{form.surname}}
      </div>
    </div>
    <div class="row form-group">
      <div class="col-md-7">
        <label for="{{form.street_address.id_for_label}}">Gatuadress</label>
        {%if form.street_address.errors %}<div class="alert alert-danger">{{form.street_address.errors}}</div>{%endif%}
        {{form.street_address}}
      </div>
      <div class="col-md-2">
        <label for="{{form.postal_code.id_for_label}}">Postnummer</label>
        {%if form.postal_code.errors %}<div class="alert alert-danger">{{form.postal_code.errors}}</div>{%endif%}
        {{form.postal_code}}
      </div>
      <div class="col-md-3">
        <label for="{{form.city.id_for_label}}">Postanstalt</label>
        {%if form.city.errors %}<div class="alert alert-danger">{{form.city.errors}}</div>{%endif%}
        {{form.city}}
      </div>
    </div>
    <div class="row form-group">
      <div class="col-md-3">
        <label for="{{form.mobile_phone.id_for_label}}">Telefonnummer</label>
        {%if form.phone.errors %}<div class="alert alert-danger">{{form.phone.errors}}</div>{%endif%}
        {{form.phone}}
      </div>
      <div class="col-md-5">
        <label for="{{form.email.id_for_label}}">E-postadress</label>
        {%if form.email.errors %}<div class="alert alert-danger">{{form.email.errors}}</div>{%endif%}
        {{form.email}}
      </div>
      <div class="col-md-4">
        <label for="{{form.birth_date.id_for_label}}">Födelsedatum</label>
        {%if form.birth_date.errors %}<div class="alert alert-danger">{{form.birth_date.errors}}</div>{%endif%}
        {{form.birth_date}}
      </div>
    </div>
    <div class="row form-group">
      <div class="col-md-3">
        <label for="{{form.student_id.id_for_label}}">Studienummer</label>
        {%if form.student_id.errors %}<div class="alert alert-danger">{{form.student_id.errors}}</div>{%endif%}
        {{form.student_id}}
      </div>
      <div class="col-md-3">
        <label for="{{form.enrolment_year.id_for_label}}">Inskrivningsår vid Aalto</label>
        {%if form.enrolment_year.errors %}<div class="alert alert-danger">{{form.enrolment_year.errors}}</div>{%endif%}
        {{form.enrolment_year}}
      </div>
      <div class="col-md-6">
        <label for="{{form.degree_programme.id_for_label}}">Studieinriktning</label>
        <a href="https://wiki.teknologforeningen.fi/itwiki/index.php/Medlemsregister#Studieprogramslistan" target="_blank" class="glyphicon glyphicon-info-sign text-info" data-toggle="tooltip" data-original-title="Välj alltid om möjligt ett alternativ från listan. Om listan behöver ändras, klicka på denna ikon för att se instruktioner till det."></a>
        {%if form.degree_programme.errors %}<div class="alert alert-danger">{{form.degree_programme.errors}}</div>{%endif%}
        <select id="{{form.degree_programme.auto_id}}" autocomplete="off" class="form-control es-input" name="{{form.degree_programme.html_name}}">
          {% for option in programmes %}
          <option{% if option == form.degree_programme.value %} selected {% endif %}>{{option}}</option>
          {% endfor %}
          {% if form.degree_programme.value not in programmes %}
          <option selected>{{form.degree_programme.value}}</option>
          {% endif %}
        </select>
      </div>
    </div>
    <div class="row form-group">
      <div class="col-md-2">
        <label class="form-check-label" for="{{form.graduated.id_for_label}}">
          {%if form.graduated.errors %}<div class="alert alert-danger">{{form.graduated.errors}}</div>{%endif%}
          {{form.graduated}} Utexaminerad
        </label>
      </div>
      <div class="col-md-2">
        <label for="{{form.graduated_year.id_for_label}}">År Utexaminerad</label>
        {%if form.graduated_year.errors %}<div class="alert alert-danger">{{form.graduated_year.errors}}</div>{%endif%}
        {{form.graduated_year}}
      </div>
      <div class="col-md-3">
        <label class="form-check-label" for="{{form.subscribed_to_modulen.id_for_label}}">
          {%if form.subscribed_to_modulen.errors %}<div class="alert alert-danger">{{form.subscribed_to_modulen.errors}}</div>{%endif%}
          {{form.subscribed_to_modulen}} Vill ha modulen hemskickad
        </label>
      </div>
      <div class="col-md-3 form-check">
        <label class="form-check-label" for="{{form.allow_publish_info.id_for_label}}">
          {%if form.allow_publish_info.errors %}<div class="alert alert-danger">{{form.allow_publish_info.errors}}</div>{%endif%}
          {{form.allow_publish_info}} Tillåter utlämning av uppgifter
        </label>
      </div>
      <div class="col-md-2 form-check">
        <label class="form-check-label" for="{{form.dead.id_for_label}}">
          {%if form.dead.errors %}<div class="alert alert-danger">{{form.dead.errors}}</div>{%endif%}
          {{form.dead}} Avliden
        </label>
      </div>
    </div>
<<<<<<< HEAD
=======
    <div class="row form-group">
      <div class ="col-md-8">
        <label for="{{form.url.id_for_label}}">Hemsida</label>
        {%if form.url.errors %}<div class="alert alert-danger">{{form.url.errors}}</div>{%endif%}
        {{form.url}}
      </div>
      <div class ="col-md-4">
        <label for="{{form.crm_id.id_for_label}}">CRM id</label>
        {%if form.crm_id.errors %}<div class="alert alert-danger">{{form.crm_id.errors}}</div>{%endif%}
        {{form.crm_id}}
      </div>
    </div>
>>>>>>> b98fee0c
    <div class="row">
      <div class ="col-md-12">
        <label for="{{  form.comment.id_for_label }}">Kommentar</label>
        {% if form.comment.errors %}<div class="alert alert-danger">{{ form.comment.errors }}</div>{%endif%}
        {{ form.comment }}
      </div>
    </div>
<<<<<<< HEAD
    <div id="save-remove-buttons" class="row">
      <div class="col-md-12">
        <button type="submit" class="btn btn-success">Spara</button>
        <button id="deletemember" class="btn btn-danger" data-id={{member.id}}>Radera</button>
=======
    <br>
    <div class="row">
      <div class = "col-md-12">
      <button type="submit" class="btn btn-success">Spara</button>
      &nbsp;&nbsp;&nbsp;
      <button id="deletemember" class="btn btn-danger" data-id={{member.id}}>Radera</button>
>>>>>>> b98fee0c
      </div>
    </div>
  </form>

  <div class="row">
    <h2 class="col-12">Användarkonton</h2>
  </div>
  <div class="row">
    <div class="col-md-6">
      <h3>LDAP</h3>
      {% if LDAP %}
        {% if LDAP.error %}
        Kunde inte få svar av LDAP: {{ LDAP.error }}
        {% else %}
          <b>Användarnamn:</b> {{member.username}}
          <h4>LDAP Grupper</h4>
          <ul>
          {% for group in LDAP.groups %}
          <li>{{group}}</li>
          {% endfor %}
          </ul>
          <br/>
          <button id="changepw" class="btn btn-primary" data-toggle="modal" data-target="#changepw_modal">Ändra lösenord</button>
          {% include "modals/changeldappw.html" with modalname="changepw_modal" title="Ändra LDAP lösenord" member_id=member.id only %}
          <button id="delldap" class="btn btn-danger" data-id="{{ member.id }}">Ta bort LDAP konto</button>
        {% endif %}
      {% else %}
        <button id="addldap" class="btn btn-primary" data-toggle="modal" data-target="#addldap_modal">Skapa LDAP konto</button>
        {% include "modals/addldap.html" with modalname="addldap_modal" title="Skapa LDAP konto" member_id=member.id only %}
      {% endif %}
    </div>
    <div class="col-md-6">
      <h3>BILL</h3>
      {% if BILL %}
        {% if BILL.error %}
        <div class="alert alert-danger">Kunde inte få svar av BILL: {{ BILL.error }}</div>
        {% else %}
          <b>BILL kod:</b> {{ BILL.acc }}
          <br>
          <b>BILL saldo:</b> {{ BILL.balance }}€
          <br>
          <br>
          <button id="delbill" class="btn btn-danger" data-id="{{ member.id }}">Ta bort BILL konto</button>
        {% endif %}
      {% else %}

        <button id="addbill" class="btn btn-primary" {% if not LDAP %} disabled title="Skapa LDAP konto först"{% endif %} data-id="{{ member.id }}">Skapa BILL konto</button>
      {% endif %}
    </div>
  </div>
  </div>

  <!-- Right Column -->

  <div class="col-md-4">
    <ul class="list-inline">
      <li class="list-inline-item"><h3>Poster</h3></li>
      <li class="list-inline-item float-right">
        <button class="btn btn-sm btn-success" data-toggle="modal" data-target="#addFunctionary">Lägg till ny</button>
        {% include "modals/memberfunctionary.html" with modalname="addFunctionary" title="Lägg till funktionärspost" form=addfunctionaryform only %}
      </li>
    </ul>
    <table class="table table-sm table-striped table-borderless">
    <thead><tr>
      <th></th>
    	<th>Post</th>
    	<th>Från</th>
    	<th>Till</th>
    </tr></thead>
    {% for functionary in functionaries %}
    <tr>
      <td><i class="fas fa-times removeFunctionary text-danger" role="button" data-id="{{ functionary.id }}"></i></td>
    	<td><a href="/admin/functionaries/{{functionary.id}}/">{{functionary.functionarytype.name}}</a></td>
    	<td>{{functionary.begin_date}}</td>
    	<td>{{functionary.end_date}}</td>
    </tr>
    {% endfor %}
    </table>
    <ul class="list-inline">
      <li class="list-inline-item"><h3>Grupper</h3></li>
      <li class="list-inline-item float-right">
        <button class="btn btn-sm btn-success" data-toggle="modal" data-target="#addGroup">Lägg till ny</button>
        {% include "modals/membergroup.html" with modalname="addGroup" title="Lägg till grupp" form=addgroupform only %}
      </li>
    </ul>
    <table class="table table-sm table-striped table-borderless">
    <thead><tr>
    <th></th>
    <th>Grupp</th>
    <th>Från</th>
    <th>Till</th>
    </tr></thead>
    {% for membership in groups %}
    <tr>
      <td><i class="fas fa-times removeGroup text-danger" role="button" data-id="{{ membership.id }}"></i></td>
      <td><a href="/admin/groups/{{membership.group.grouptype.id}}/{{membership.group.id}}/">{{membership.group.grouptype.name}}</a></td>
      <td>{{membership.group.begin_date}}</td>
      <td>{{membership.group.end_date}}</td>
    </tr>
    {% endfor %}
    </table>
    <ul class="list-inline">
      <li class="list-inline-item"><h3>Medlemstyper</h3></li>
      <li class="list-inline-item float-right">
        <button class="btn btn-success btn-sm" data-toggle="modal" data-target="#addMemberType">Lägg till ny</button>
        {% include "modals/membertype.html" with modalname="addMemberType" title="Lägg till medlemstyp" form=addmembertypeform only %}
      </li>
    </ul>
    <table class="table table-sm table-striped table-borderless">
    <thead><tr>
      <th></th>
      <th>Typ</th>
      <th>Från</th>
      <th>Till</th>
    </tr></thead>
    {% for type in membertypes %}
    <tr>
      <td>
        <i class="far fa-edit text-info editMemberType" role="button" data-id="{{ type.id }}"></i>
        <i class="fas fa-times removeMemberType text-danger" role="button" data-id="{{ type.id }}"></i>
      </td>
      <td>
      {{type.get_type_display}}
      </td>
      <td>
      {{type.begin_date}}
      </td>
      <td>
      {{type.end_date}}
    </td></tr>
    {% endfor %}
    </table>
    {% include "modals/modal.html" with modalname="editMemberTypeModal" title="Editera medlemstyp" only %}
  </div>
  </div>
</div>
{% endblock %}

{% block scripts %}
  {{ block.super }}
  <script src="{% static "js/member.js" %}"></script>
  <script> $('#{{form.degree_programme.id_for_label}}').editableSelect({ effects: 'slide' }); </script>
  <script src="{% static "js/ldap.js" %}"></script>
{% endblock %}<|MERGE_RESOLUTION|>--- conflicted
+++ resolved
@@ -128,21 +128,6 @@
         </label>
       </div>
     </div>
-<<<<<<< HEAD
-=======
-    <div class="row form-group">
-      <div class ="col-md-8">
-        <label for="{{form.url.id_for_label}}">Hemsida</label>
-        {%if form.url.errors %}<div class="alert alert-danger">{{form.url.errors}}</div>{%endif%}
-        {{form.url}}
-      </div>
-      <div class ="col-md-4">
-        <label for="{{form.crm_id.id_for_label}}">CRM id</label>
-        {%if form.crm_id.errors %}<div class="alert alert-danger">{{form.crm_id.errors}}</div>{%endif%}
-        {{form.crm_id}}
-      </div>
-    </div>
->>>>>>> b98fee0c
     <div class="row">
       <div class ="col-md-12">
         <label for="{{  form.comment.id_for_label }}">Kommentar</label>
@@ -150,19 +135,10 @@
         {{ form.comment }}
       </div>
     </div>
-<<<<<<< HEAD
     <div id="save-remove-buttons" class="row">
       <div class="col-md-12">
         <button type="submit" class="btn btn-success">Spara</button>
         <button id="deletemember" class="btn btn-danger" data-id={{member.id}}>Radera</button>
-=======
-    <br>
-    <div class="row">
-      <div class = "col-md-12">
-      <button type="submit" class="btn btn-success">Spara</button>
-      &nbsp;&nbsp;&nbsp;
-      <button id="deletemember" class="btn btn-danger" data-id={{member.id}}>Radera</button>
->>>>>>> b98fee0c
       </div>
     </div>
   </form>
