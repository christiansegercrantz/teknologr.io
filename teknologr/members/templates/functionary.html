{% extends "base.html" %}
{% load static %}

{% block main %}
<div class="container-fluid">
  <ul class="list-inline page-header">
    <li class="list-inline-item">
      <h1>{{ functionaryType.name }}</h1>
    </li>
    <li class="list-inline-item">
      <i class="far fa-edit text-info align-self-center icon-20" role="button" data-toggle="modal" data-target="#edit-ft-modal"></i>
    </li>
    <li class="list-inline-item">
      <i id="delete-ft-button" class="fas fa-times text-danger icon-20" role="button" data-id="{{ functionaryType.id }}"></i>
    </li>
  </ul>
  {% include "modals/functionarytype.html" with modalname="edit-ft-modal" title="Editera funktionärstyp" form=edit_ft_form functionaryType=functionaryType only %}
</div>

<div class="container-fluid">
  <ul class="list-inline">
    <li class="list-inline-item">
      <h3>Innehavare av posten</h3>
    </li>
    <li class="list-inline-item">
      <i class="fas fa-plus text-success icon-20" role="button" data-toggle="modal" data-target="#add-f-modal"></i>
    </li>
  </ul>
  {% include "modals/functionary.html" with modalname="add-f-modal" title="Lägg till ny "|add:functionaryType.name form=add_f_form only %}
  <table class="table table-sm table-striped table-borderless">
    <thead class="no-border">
      <tr>
        <th></th>
        <th>Medlem</th>
        <th>Från</th>
        <th>Till</th>
      </tr>
    </thead>
    <tbody>
    {% for functionary in functionaries %}
      <tr>
<<<<<<< HEAD
        <td><i class="fas fa-times removeFunctionary text-danger" role="button" data-id="{{ functionary.id }}" data-functionarytype_id="{{functionaryType.id}}"></i></td>
        <td><a href="{% url 'admin:member' functionary.member.id %}">{{ functionary.member.full_name }}</a></td>
        <td>{{ functionary.begin_date }}</td>
        <td>{{ functionary.end_date }}</td>
=======
        <td><i class="fas fa-times delete-f-button text-danger" role="button" data-id="{{ functionary.id }}" data-functionarytype_id="{{functionaryType.id}}"></i></td>
        <td><a href="/admin/members/{{functionary.member.id}}/">{{functionary.member.full_name}}</a></td>
        <td>{{functionary.begin_date}}</td>
        <td>{{functionary.end_date}}</td>
>>>>>>> 98c6e5d8
      </tr>
    {% endfor %}
    </tbody>
  </table>
</div>
{% endblock %}

{% block scripts %}
  {{ block.super }}
  <script src="{% static "js/functionary.js" %}"></script>
{% endblock %}<|MERGE_RESOLUTION|>--- conflicted
+++ resolved
@@ -39,17 +39,10 @@
     <tbody>
     {% for functionary in functionaries %}
       <tr>
-<<<<<<< HEAD
-        <td><i class="fas fa-times removeFunctionary text-danger" role="button" data-id="{{ functionary.id }}" data-functionarytype_id="{{functionaryType.id}}"></i></td>
+        <td><i class="fas fa-times delete-f-button text-danger" role="button" data-id="{{ functionary.id }}" data-functionarytype_id="{{ functionaryType.id }}"></i></td>
         <td><a href="{% url 'admin:member' functionary.member.id %}">{{ functionary.member.full_name }}</a></td>
         <td>{{ functionary.begin_date }}</td>
         <td>{{ functionary.end_date }}</td>
-=======
-        <td><i class="fas fa-times delete-f-button text-danger" role="button" data-id="{{ functionary.id }}" data-functionarytype_id="{{functionaryType.id}}"></i></td>
-        <td><a href="/admin/members/{{functionary.member.id}}/">{{functionary.member.full_name}}</a></td>
-        <td>{{functionary.begin_date}}</td>
-        <td>{{functionary.end_date}}</td>
->>>>>>> 98c6e5d8
       </tr>
     {% endfor %}
     </tbody>
