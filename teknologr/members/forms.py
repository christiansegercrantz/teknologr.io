--- conflicted
+++ resolved
@@ -66,19 +66,14 @@
     class Meta:
         model = GroupMembership
         fields = '__all__'
-<<<<<<< HEAD
 
     member = AutoCompleteSelectField('member', required=True, help_text=None)
     #member = AutoCompleteSelectMultipleField('member', required=True, help_text=None)
     
-=======
-    # TODO: some ajax search field would be necessary
-
 class MemberTypeForm(BSModelForm):
     class Meta:
         model = MemberType
         fields = '__all__'
 
     begin_date = DateField(widget=DateInput(attrs={'type': 'date'}))
-    end_date = DateField(widget=DateInput(attrs={'type': 'date'}))
->>>>>>> b560675a
+    end_date = DateField(widget=DateInput(attrs={'type': 'date'}))