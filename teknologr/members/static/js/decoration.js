$(document).ready(function () {
	// Update the decoration type
	add_request_listener({
		selector: "#decorationform",
		method: "PUT",
		url: element => `/api/decorations/${element.data("id")}/`,
	});
	// Delete the decoration type
	add_request_listener({
		selector: "#deleteDecoration",
		method: "DELETE",
		url: element => `/api/decorations/${element.data("id")}/`,
		confirmMessage: "Vill du radera denna hedersbetygelse?",
		newLocation: "/admin/decorations/",
	});

<<<<<<< HEAD
	// Add a person to the list
	add_request_listener({
		selector: "#adddecorationform",
		method: "POST",
		url: "/api/multiDecorationOwnership/",
=======
	$("#adddecorationform").submit(function(event){
		const newMembers = $("#doform_member").data("counter");
		if (newMembers && !confirm(`Du håller på att skapa ${newMembers === 1 ? "1 ny medlem" : `${newMembers} nya medlemmar`}. Fortsätt?`)) return;

		var request = $.ajax({
			url: "/api/multiDecorationOwnership/",
			method: 'POST',
			data: $(this).serialize()
		});

		request.done(function() {
			location.reload();
		});

		request.fail(function( jqHXR, textStatus ){
			alert( "Request failed: " + textStatus + ": " + jqHXR.responseText );
		});

		event.preventDefault();
>>>>>>> b159b2df
	});
	// Delete a person from the list
	add_request_listener({
		selector: ".removeDecoration",
		method: "DELETE",
		url: element => `/api/decorationOwnership/${element.data("id")}/`,
		confirmMessage: "Vill du radera detta hedersbetygelseinnehav?",
	});

	add_ajax_multiselect_extension({
		selector_button: "#doform-create-member",
		selector_input: "#doform_member_text",
		selector_hidden_input: "#doform_member",
		selector_deck: "#doform_member_on_deck",
	});
});<|MERGE_RESOLUTION|>--- conflicted
+++ resolved
@@ -14,34 +14,17 @@
 		newLocation: "/admin/decorations/",
 	});
 
-<<<<<<< HEAD
 	// Add a person to the list
 	add_request_listener({
 		selector: "#adddecorationform",
 		method: "POST",
 		url: "/api/multiDecorationOwnership/",
-=======
-	$("#adddecorationform").submit(function(event){
-		const newMembers = $("#doform_member").data("counter");
-		if (newMembers && !confirm(`Du håller på att skapa ${newMembers === 1 ? "1 ny medlem" : `${newMembers} nya medlemmar`}. Fortsätt?`)) return;
+		confirmationMessage: () => {
+			const newMembers = $("#doform_member").data("counter");
+			return newMembers && `Du håller på att skapa ${newMembers === 1 ? "1 ny medlem" : `${newMembers} nya medlemmar`}. Fortsätt?`;
+		},
+	});
 
-		var request = $.ajax({
-			url: "/api/multiDecorationOwnership/",
-			method: 'POST',
-			data: $(this).serialize()
-		});
-
-		request.done(function() {
-			location.reload();
-		});
-
-		request.fail(function( jqHXR, textStatus ){
-			alert( "Request failed: " + textStatus + ": " + jqHXR.responseText );
-		});
-
-		event.preventDefault();
->>>>>>> b159b2df
-	});
 	// Delete a person from the list
 	add_request_listener({
 		selector: ".removeDecoration",
