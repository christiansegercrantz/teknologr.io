$(document).ready(function () {
	// Update the selected functionary type
	add_request_listener({
		selector: "#functionaryTypeForm",
		method: "PUT",
		url: element => `/api/functionaryTypes/${element.data("id")}/`,
	});
	// Remove the selected functionary type
	add_request_listener({
		selector: "#deleteFunctionaryType",
		method: "DELETE",
		url: element => `/api/functionaryTypes/${element.data("id")}/`,
		confirmMessage: "Vill du radera denna funktionärstyp?",
		newLocation: "/admin/functionaries/",
	});

<<<<<<< HEAD
	// Add a person to the list
	add_request_listener({
		selector: "#addfunctionaryform",
		method: "POST",
		url: `/api/multiFunctionary/`,
=======
	$("#addfunctionaryform").submit(function(event){
		const newMembers = $("#doform_member").data("counter");
		if (newMembers && !confirm(`Du håller på att skapa ${newMembers === 1 ? "1 ny medlem" : `${newMembers} nya medlemmar`}. Fortsätt?`)) return;

		var request = $.ajax({
			url: "/api/multiFunctionary/",
			method: 'POST',
			data: $(this).serialize()
		});

		request.done(function() {
			location.reload();
		});

		request.fail(function( jqHXR, textStatus ){
			alert( "Request failed: " + textStatus + ": " + jqHXR.responseText );
		});

		event.preventDefault();
>>>>>>> b159b2df
	});
	// Remove a person from the list
	add_request_listener({
		selector: ".removeFunctionary",
		method: "DELETE",
		url: element => `/api/functionaries/${element.data("id")}/`,
		confirmMessage: "Vill du radera denna funktionär?",
	});

	add_ajax_multiselect_extension({
		selector_button: "#fform-create-member",
		selector_input: "#fform_member_text",
		selector_hidden_input: "#fform_member",
		selector_deck: "#fform_member_on_deck",
	});
});<|MERGE_RESOLUTION|>--- conflicted
+++ resolved
@@ -14,33 +14,15 @@
 		newLocation: "/admin/functionaries/",
 	});
 
-<<<<<<< HEAD
 	// Add a person to the list
 	add_request_listener({
 		selector: "#addfunctionaryform",
 		method: "POST",
 		url: `/api/multiFunctionary/`,
-=======
-	$("#addfunctionaryform").submit(function(event){
-		const newMembers = $("#doform_member").data("counter");
-		if (newMembers && !confirm(`Du håller på att skapa ${newMembers === 1 ? "1 ny medlem" : `${newMembers} nya medlemmar`}. Fortsätt?`)) return;
-
-		var request = $.ajax({
-			url: "/api/multiFunctionary/",
-			method: 'POST',
-			data: $(this).serialize()
-		});
-
-		request.done(function() {
-			location.reload();
-		});
-
-		request.fail(function( jqHXR, textStatus ){
-			alert( "Request failed: " + textStatus + ": " + jqHXR.responseText );
-		});
-
-		event.preventDefault();
->>>>>>> b159b2df
+		confirmationMessage: () => {
+			const newMembers = $("#doform_member").data("counter");
+			return newMembers && `Du håller på att skapa ${newMembers === 1 ? "1 ny medlem" : `${newMembers} nya medlemmar`}. Fortsätt?`;
+		},
 	});
 	// Remove a person from the list
 	add_request_listener({
