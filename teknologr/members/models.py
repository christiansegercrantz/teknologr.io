# -*- coding: utf-8 -*-

from django.db import models
from django_countries.fields import CountryField


class SuperClass(models.Model):
    # This class is the base of everything
    created = models.DateTimeField(auto_now_add=True)
    modified = models.DateTimeField(auto_now=True)

    class Meta:
        abstract = True


class Member(SuperClass):
    GENDER_CHOICES = (("UN", "Okänd"), ("M", "Man"), ("F", "Kvinna"))
    given_names = models.CharField(max_length=64, blank=False, null=False, default="UNKNOWN")
    preferred_name = models.CharField(max_length=32, blank=False, null=False, default="UNKNOWN")
    surname = models.CharField(max_length=32, blank=False, null=False, default="UNKNOWN")
    maiden_name = models.CharField(max_length=32, blank=True, null=False, default="")
    nickname = models.CharField(max_length=32, blank=True, null=False, default="")
    birth_date = models.DateField(blank=True, null=True)
    student_id = models.CharField(max_length=10, blank=True, null=True, default=None)
    gender = models.CharField(max_length=2, choices=GENDER_CHOICES, default="UN")
    # https://pypi.python.org/pypi/django-countries/1.0.1
    nationality = CountryField(blank_label="Välj land", blank=True, null=False, default="")
    enrolment_year = models.IntegerField(blank=True, null=True)
    graduated = models.BooleanField(default=False)
    graduated_year = models.IntegerField(blank=True, null=True)
    degree_programme = models.CharField(max_length=256, blank=True, null=False)
    dead = models.BooleanField(default=False)
    mobile_phone = models.CharField(max_length=128, blank=True, null=False, default="")
    phone = models.CharField(max_length=128, blank=True, null=False, default="")
    street_address = models.CharField(max_length=64, blank=True, null=False, default="")
    postal_code = models.CharField(max_length=64, blank=True, null=False, default="")
    city = models.CharField(max_length=64, blank=True, null=False, default="")
    # https://pypi.python.org/pypi/django-countries/1.0.1
    country = CountryField(blank_label="Välj land", blank=True, null=False, default="")
    url = models.CharField(max_length=64, blank=True, null=False, default="")
    email = models.CharField(max_length=64, blank=True, null=False, default="")

    subscribed_to_modulen = models.BooleanField(default=False)
    allow_publish_info = models.BooleanField(default=False)

    username = models.CharField(max_length=32, blank=False, null=True, editable=False)
    bill_code = models.CharField(max_length=8, blank=False, null=True, editable=False)
    crm_id = models.CharField(max_length=32, blank=True, null=False, default="")
    comment = models.TextField(blank=True, null=True)

    def _get_full_name(self):
        return "%s %s" % (self.given_names, self.surname)

    def _get_full_preferred_name(self):
        first_name = self.preferred_name if self.preferred_name != "UNKNOWN" else self.given_names.split()[0]
        return "%s %s" % (first_name, self.surname)

    full_name = property(_get_full_name)
    name = property(_get_full_name)
    full_preferred_name = property(_get_full_preferred_name)

    def __str__(self):
        return self.full_name

<<<<<<< HEAD
    def _get_full_address(self):
        country = 'Finland'
        if self.country.name:
            country = self.country.name
        return "%s, %s, %s, %s" % (self.street_address, self.postal_code, self.city, country)
=======
    def save(self, *args, **kwargs):
        if self.username == '':
            self.username = None
        if self.student_id == '':
            self.student_id = None
        super(Member, self).save(*args, **kwargs)
>>>>>>> c6092c2d


class DecorationOwnership(SuperClass):
    member = models.ForeignKey("Member")
    decoration = models.ForeignKey("Decoration")
    acquired = models.DateField()

    def __str__(self):
        return "%s - %s" % (self.decoration.name, self.member.full_name)


class Decoration(SuperClass):
    name = models.CharField(max_length=64, blank=False, null=False, unique=True)

    def __str__(self):
        return self.name


class GroupMembership(SuperClass):
    member = models.ForeignKey("Member")
    group = models.ForeignKey("Group")

    class Meta:
        unique_together = (("member", "group"),)


class Group(SuperClass):
    grouptype = models.ForeignKey("GroupType")
    begin_date = models.DateField()
    end_date = models.DateField()

    def __str__(self):
        return "{0}: {1} - {2}".format(self.grouptype.name, self.begin_date, self.end_date)


class GroupType(SuperClass):
    name = models.CharField(max_length=64, blank=False, null=False, unique=True)

    def __str__(self):
        return self.name


class Functionary(SuperClass):
    member = models.ForeignKey("Member")
    functionarytype = models.ForeignKey("FunctionaryType")
    begin_date = models.DateField()
    end_date = models.DateField()

    def _get_str_member(self):
        return "{0} - {1}: {2}".format(self.begin_date, self.end_date, self.member)

    def _get_str_type(self):
        return "{0}: {1} - {2}".format(self.functionarytype, self.begin_date, self.end_date)

    str_member = property(_get_str_member)
    str_type = property(_get_str_type)

    class Meta:
        unique_together = (("member", "functionarytype", "begin_date", "end_date"),)

    def __str__(self):
        return "{0}: {1} - {2}, {3}".format(self.functionarytype, self.begin_date, self.end_date, self.member)


class FunctionaryType(SuperClass):
    name = models.CharField(max_length=64, blank=False, null=False, unique=True)

    def __str__(self):
        return self.name


class MemberType(SuperClass):
    TYPES = (
        ("PH", "Phux"),
        ("OM", "Ordinarie Medlem"),
        ("JS", "JuniorStÄlM"),
        ("ST", "StÄlM"),
        ("FG", "Färdig"),
        ("EM", "Ej längre medlem"),
        ("VP", "Viktig person"),
        ("KA", "Kanslist"),
        ("IM", "Inte medlem"),
        ("KE", "Kanslist emerita"),

    )
    member = models.ForeignKey("Member")
    begin_date = models.DateField(null=True)
    end_date = models.DateField(null=True)
    type = models.CharField(max_length=2, choices=TYPES, default="PH")

    def __str__(self):
        return "{0}: {1} - {2}".format(self.get_type_display(), self.begin_date, self.end_date)<|MERGE_RESOLUTION|>--- conflicted
+++ resolved
@@ -62,20 +62,20 @@
     def __str__(self):
         return self.full_name
 
-<<<<<<< HEAD
+
     def _get_full_address(self):
         country = 'Finland'
         if self.country.name:
             country = self.country.name
         return "%s, %s, %s, %s" % (self.street_address, self.postal_code, self.city, country)
-=======
+
     def save(self, *args, **kwargs):
         if self.username == '':
             self.username = None
         if self.student_id == '':
             self.student_id = None
         super(Member, self).save(*args, **kwargs)
->>>>>>> c6092c2d
+
 
 
 class DecorationOwnership(SuperClass):
