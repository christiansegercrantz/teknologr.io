from django.http import Http404, HttpResponse
from django.shortcuts import render, get_object_or_404, redirect
from django.contrib.auth.decorators import login_required

from members.models import *
from members.forms import *
from members.programmes import DEGREE_PROGRAMME_CHOICES
import datetime


def getCurrentYear():
    return datetime.date.today().year


def getFirstDayOfCurrentYear():
    return datetime.date(getCurrentYear(), 1, 1)


def getLastDayOfCurrentYear():
    return datetime.date(getCurrentYear(), 12, 31)


def getCurrentDate():
    return datetime.datetime.now()

# Create your views here

<<<<<<< HEAD
=======

def home_view(request):

    context = {}
    return render(request, 'base.html', context)

>>>>>>> d4232f24

def set_side_context(context, category, active_obj=None):
    side = {}
    side['active'] = category
    side['active_obj'] = active_obj
    if category == 'members':
        side['sname'] = 'medlem'
        side['newForm'] = MemberForm(initial={'given_names': '', 'surname': ''})
        side['objects'] = [Member.objects.get(pk=active_obj)] if active_obj else []
    elif category == 'groups':
        side['sname'] = 'grupp'
        side['newForm'] = GroupTypeForm()
        side['objects'] = GroupType.objects.all()
        # summary.append({'name': obj.name, 'id': obj.id})
    elif category == 'functionaries':
        side['sname'] = 'post'
        side['newForm'] = FunctionaryTypeForm()
        side['objects'] = FunctionaryType.objects.all()
    elif category == 'decorations':
        side['sname'] = 'betygelse'
        side['newForm'] = DecorationForm()
        side['objects'] = Decoration.objects.all()
    context['side'] = side


@login_required
def empty(request, category):
    context = {}
    set_side_context(context, category)
    return render(request, 'base.html', context)

@login_required
def member(request, member_id):
    context = {}

    member = get_object_or_404(Member, id=member_id)
    context['member'] = member

    if request.method == 'POST':
        form = MemberForm(request.POST, instance=member)
        if form.is_valid():
            form.save()
            context['result'] = 'success'
        else:
            context['result'] = 'failure'
    else:
        form = MemberForm(instance=member)

    context['programmes'] = DEGREE_PROGRAMME_CHOICES
    context['form'] = form
    context['full_name'] = member

    # Get functionary positions
    context['functionaries'] = Functionary.objects.filter(member__id=member_id)
    context['addfunctionaryform'] = FunctionaryForm(initial={'member': member_id})

    # Get groups
    context['groups'] = GroupMembership.objects.filter(member__id=member_id)
    context['addgroupform'] = GroupMembershipForm(initial={'member': member_id})

    # Get membertypes
    context['membertypes'] = MemberType.objects.filter(member__id=member_id)
    context['addmembertypeform'] = MemberTypeForm(initial={'member': member_id})

    # load side list items
    set_side_context(context, 'members', member.id)
    return render(request, 'member.html', context)


@login_required
def membertype_form(request, membertype_id):
    membertype = get_object_or_404(MemberType, id=membertype_id)
    form = MemberTypeForm(instance=membertype)
    context = {'form': form, 'formid': 'editmembertypeform'}
    return render(request, 'membertypeform.html', context)


@login_required
def group(request, grouptype_id, group_id=None):
    context = {}

    grouptype = get_object_or_404(GroupType, id=grouptype_id)
    context['grouptype'] = grouptype

    form = GroupTypeForm(instance=grouptype)

    # Get groups of group type
    context['groups'] = Group.objects.filter(grouptype__id=grouptype_id)
    context['groupTypeForm'] = form

    context['addgroupform'] = GroupForm(initial={
        "grouptype": grouptype_id,
        "begin_date": getFirstDayOfCurrentYear(),
        "end_date": getLastDayOfCurrentYear()
    })

    if group_id is not None:
        group = get_object_or_404(Group, id=group_id)
        context['group'] = group
        context['groupform'] = GroupForm(instance=group)
        context['groupmembershipform'] = GroupMembershipForm(initial={"group": group_id})
        context['groupmembers'] = GroupMembership.objects.filter(group=group)

    set_side_context(context, 'groups', grouptype.id)
    return render(request, 'group.html', context)


@login_required
def functionary(request, functionarytype_id):
    context = {}

    functionarytype = get_object_or_404(FunctionaryType, id=functionarytype_id)
    context['functionaryType'] = functionarytype
    form = FunctionaryTypeForm(instance=functionarytype)

    # Get functionaries of functionary type
    context['functionaries'] = Functionary.objects.filter(functionarytype__id=functionarytype_id)
    context['functionaryTypeForm'] = form
    context['addfunctionaryform'] = FunctionaryForm(initial={
        "functionarytype": functionarytype_id,
        "begin_date": getFirstDayOfCurrentYear(),
        "end_date": getLastDayOfCurrentYear()
    })

    set_side_context(context, 'functionaries', functionarytype.id)
    return render(request, 'functionary.html', context)


@login_required
def decoration(request, decoration_id):
    context = {}

    decoration = get_object_or_404(Decoration, id=decoration_id)
    context['decoration'] = decoration
    context['decorationform'] = DecorationForm(instance=decoration)

    # Get groups of group type
    context['decorations'] = DecorationOwnership.objects.filter(decoration__id=decoration_id)
    context['adddecorationform'] = DecorationOwnershipForm(
        initial={"decoration": decoration_id, 'acquired': getCurrentDate()})

    set_side_context(context, 'decorations', decoration.id)
    return render(request, 'decoration.html', context)<|MERGE_RESOLUTION|>--- conflicted
+++ resolved
@@ -24,16 +24,6 @@
     return datetime.datetime.now()
 
 # Create your views here
-
-<<<<<<< HEAD
-=======
-
-def home_view(request):
-
-    context = {}
-    return render(request, 'base.html', context)
-
->>>>>>> d4232f24
 
 def set_side_context(context, category, active_obj=None):
     side = {}
